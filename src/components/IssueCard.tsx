import { Link } from "react-router-dom";
import { Heart, MessageCircle, Share, MapPin } from "lucide-react";
import { Issue } from "../types";
import { useAuth } from "../hooks/useAuth";
import { formatRelativeTime } from "../lib/utils";
import { useState, useEffect } from "react";
import { supabase } from "../lib/supabase";

interface IssueCardProps {
  issue: Issue;
  onUpvote: () => void;
  onDownvote: () => void;
}

const IssueCard = ({ issue, onUpvote }: IssueCardProps) => {
  const { user } = useAuth();
  const [userRole, setUserRole] = useState<string | null>(null);

  // Fetch user role when component mounts
  useEffect(() => {
    const fetchUserRole = async () => {
      if (user) {
        try {
          // First try to get role from user_metadata (for auth users)
          if (user.user_metadata?.role) {
            setUserRole(user.user_metadata.role);
          } else {
            // Fallback to database query
            const { data: userData, error } = await supabase
              .from("users")
              .select("role")
              .eq("id", user.id)
              .single();

            if (!error && userData) {
              setUserRole(userData.role);
            }
          }
        } catch (error) {
          console.error("Error fetching user role:", error);
        }
      }
    };

    fetchUserRole();
  }, [user]);

  const getStatusColor = (status: string) => {
    switch (status) {
      case "submitted":
        return "bg-blue-100 text-blue-800";
      case "under_review":
        return "bg-yellow-100 text-yellow-800";
      case "in_progress":
        return "bg-orange-100 text-orange-800";
      case "resolved":
        return "bg-green-100 text-green-800";
      default:
        return "bg-gray-100 text-gray-800";
    }
  };

  const getPriorityColor = (priority: string) => {
    switch (priority) {
      case "low":
        return "bg-gray-100 text-gray-600";
      case "medium":
        return "bg-blue-100 text-blue-600";
      case "high":
        return "bg-orange-100 text-orange-600";
      case "urgent":
        return "bg-red-100 text-red-600";
      default:
        return "bg-gray-100 text-gray-600";
    }
  };

  return (
    <article className="bg-white border border-gray-200 rounded-lg mb-6 overflow-hidden shadow-sm hover:shadow-md transition-shadow max-w-2xl mx-auto">
      {/* Header - Instagram style */}
      <div className="flex items-center justify-between p-3">
        <div className="flex items-center space-x-3">
          <div className="relative">
            <div className="w-8 h-8 rounded-full overflow-hidden ring-2 ring-white">
              {issue.reporter?.avatar_url ? (
                <img
                  src={issue.reporter.avatar_url}
                  alt={issue.reporter.full_name}
                  className="w-full h-full object-cover"
                />
              ) : (
                <div className="w-full h-full bg-gradient-to-r from-pink-500 to-orange-500 flex items-center justify-center">
                  <span className="text-white font-medium text-xs">
                    {issue.reporter?.full_name?.charAt(0).toUpperCase() || "U"}
                  </span>
                </div>
              )}
            </div>
          </div>
          <div className="flex-1">
            <div className="flex items-center space-x-1">
              <h3 className="font-medium text-gray-900 text-sm">
                {issue.reporter?.full_name || "Anonymous"}
              </h3>
              <span className="text-gray-500">•</span>
              <span className="text-xs text-gray-500">
                {formatRelativeTime(issue.created_at)}
              </span>
            </div>
            <div className="flex items-center text-xs text-gray-500 mt-0.5">
              <MapPin size={10} className="mr-1" />
              <span>{issue.location}</span>
            </div>
          </div>
        </div>
        <div className="flex items-center space-x-1">
          <span
            className={`px-2 py-1 rounded-full text-xs font-medium ${getStatusColor(issue.status)}`}
          >
            {issue.status.replace("_", " ")}
          </span>
        </div>
      </div>

      {/* Images - Clickable to view issue details */}
      {issue.image_urls && issue.image_urls.length > 0 && (
        <div className="relative">
          <Link to={`/issues/${issue.id}`} className="block">
            <div className="w-full max-h-96 bg-gray-100 cursor-pointer hover:opacity-95 transition-opacity">
              <img
                src={issue.image_urls[0]}
                alt="Issue"
                className="w-full h-full object-contain max-h-96"
              />
              {issue.image_urls.length > 1 && (
                <div className="absolute top-3 right-3 bg-black bg-opacity-70 text-white text-xs px-3 py-1 rounded-full pointer-events-none">
                  1/{issue.image_urls.length} 📷
                </div>
              )}
              <div className="absolute bottom-3 left-3 bg-black bg-opacity-50 text-white text-xs px-2 py-1 rounded-full opacity-0 hover:opacity-100 transition-opacity pointer-events-none">
                Click to view details
              </div>
            </div>
          </Link>
        </div>
      )}

      {/* Content */}
      <div className="px-3 py-2">
        <div className="text-sm mb-3">
          <Link to={`/issues/${issue.id}`} className="hover:opacity-60">
            <span className="font-medium mr-1">
              {issue.reporter?.full_name || "Anonymous"}
            </span>
            <span className="text-gray-900">{issue.title}</span>
          </Link>
          {issue.description && (
            <p className="text-gray-700 mt-1 leading-relaxed">
              {issue.description.length > 100
                ? `${issue.description.substring(0, 100)}...`
                : issue.description}
            </p>
          )}
        </div>

        {/* Actions - Below content */}
        <div className="flex items-center justify-between mb-2">
          <div className="flex items-center space-x-4">
            <button
              onClick={onUpvote}
              className={`hover:text-gray-600 transition-colors flex items-center space-x-1 ${
                user && issue.upvoted_by?.includes(user.id)
                  ? "text-red-500"
                  : "text-gray-700"
              }`}
            >
              <Heart
                size={24}
                strokeWidth={1.5}
                fill={
                  user && issue.upvoted_by?.includes(user.id)
                    ? "currentColor"
                    : "none"
                }
              />
              <span className="text-sm">{issue.upvotes}</span>
            </button>
            <Link
              to={`/issues/${issue.id}`}
              className="hover:text-gray-600 transition-colors"
            >
              <MessageCircle size={24} strokeWidth={1.5} />
            </Link>
            <button
              className="hover:text-gray-600 transition-colors"
              onClick={() => {
                if (navigator.share) {
                  navigator.share({
                    title: issue.title,
                    text: issue.description,
                    url: `${window.location.origin}/issues/${issue.id}`,
                  });
                } else {
                  navigator.clipboard.writeText(
                    `${window.location.origin}/issues/${issue.id}`
                  );
                  alert("Link copied to clipboard!");
                }
              }}
            >
              <Share size={24} strokeWidth={1.5} />
            </button>
          </div>
          <span
            className={`px-2 py-1 rounded-full text-xs font-medium ${getPriorityColor(issue.priority)}`}
          >
            {issue.priority}
          </span>
        </div>

<<<<<<< HEAD
=======
        {/* Debug Info - Only in development */}
        {false && (
          <div className="mt-2 p-2 bg-yellow-100 border border-yellow-300 rounded text-xs">
            <div>
              <strong>Debug - GPS Status:</strong>
            </div>
            <div>
              issue.latitude: {issue.latitude} (type: {typeof issue.latitude})
            </div>
            <div>
              issue.longitude: {issue.longitude} (type: {typeof issue.longitude}
              )
            </div>
            <div>userRole: {userRole}</div>
            <div>user exists: {user ? "YES" : "NO"}</div>
            <div>
              Should show button:{" "}
              {user &&
              userRole === "government" &&
              issue.latitude &&
              issue.longitude
                ? "YES"
                : "NO"}
            </div>
          </div>
        )}

>>>>>>> 2299bccd
        {/* Solve Problem Button - ONLY for Government Officials */}
        {user &&
          userRole === "government" &&
          issue.latitude &&
          issue.longitude && (
            <div className="mt-3 mb-2">
              <Link
                to={`/issues/${issue.id}?showMap=true`}
                className="flex items-center justify-center space-x-2 w-full py-2 px-4 bg-blue-600 hover:bg-blue-700 text-white rounded-lg transition-colors text-sm font-medium"
              >
                <MapPin size={18} strokeWidth={1.5} />
                <span>Solve Problem - View Location</span>
              </Link>
            </div>
          )}

        {/* View comments link */}
        <Link
          to={`/issues/${issue.id}`}
          className="text-gray-500 text-sm mt-2 block hover:text-gray-700"
        >
          View all comments
        </Link>
      </div>
    </article>
  );
};

export default IssueCard;<|MERGE_RESOLUTION|>--- conflicted
+++ resolved
@@ -218,36 +218,6 @@
           </span>
         </div>
 
-<<<<<<< HEAD
-=======
-        {/* Debug Info - Only in development */}
-        {false && (
-          <div className="mt-2 p-2 bg-yellow-100 border border-yellow-300 rounded text-xs">
-            <div>
-              <strong>Debug - GPS Status:</strong>
-            </div>
-            <div>
-              issue.latitude: {issue.latitude} (type: {typeof issue.latitude})
-            </div>
-            <div>
-              issue.longitude: {issue.longitude} (type: {typeof issue.longitude}
-              )
-            </div>
-            <div>userRole: {userRole}</div>
-            <div>user exists: {user ? "YES" : "NO"}</div>
-            <div>
-              Should show button:{" "}
-              {user &&
-              userRole === "government" &&
-              issue.latitude &&
-              issue.longitude
-                ? "YES"
-                : "NO"}
-            </div>
-          </div>
-        )}
-
->>>>>>> 2299bccd
         {/* Solve Problem Button - ONLY for Government Officials */}
         {user &&
           userRole === "government" &&
