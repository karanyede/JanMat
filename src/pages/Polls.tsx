import { useState, useEffect } from "react";
import { supabase } from "../lib/supabase";
import { Poll, Post } from "../types";
import { useAuth } from "../hooks/useAuth";
import LoadingSpinner from "../components/LoadingSpinner";
<<<<<<< HEAD
import { ConfigurationStatus } from "../components/ConfigurationStatus";
=======
import { createPollVoteNotification } from "../lib/notificationUtils";
>>>>>>> 2299bccd
import {
  Calendar,
  Users,
  BarChart3,
  RefreshCw,
  Eye,
  Heart,
} from "lucide-react";
import { formatRelativeTime } from "../lib/utils";

const Polls = () => {
  const { user } = useAuth();
  const [polls, setPolls] = useState<Poll[]>([]);
  const [governmentPosts, setGovernmentPosts] = useState<Post[]>([]);
  const [loading, setLoading] = useState(true);
  const [refreshing, setRefreshing] = useState(false);
  const [error, setError] = useState<string | null>(null);

  const fetchPolls = async (isRefresh = false) => {
    try {
      setError(null);
      if (isRefresh) {
        setRefreshing(true);
      } else {
        setLoading(true);
      }

      // Fetch polls
      const { data: pollsData, error: pollsError } = await supabase
        .from("polls")
        .select(
          `
          *,
          creator:users!creator_id (
            id,
            full_name,
            avatar_url,
            role
          )
        `
        )
        .eq("is_active", true)
        .order("created_at", { ascending: false })
        .limit(10);

      if (pollsError) {
        console.error("Error fetching polls:", pollsError);
        
        // Check if it's a connection error
        if (pollsError.message?.includes('Failed to fetch') || pollsError.message?.includes('network')) {
          setError("Database connection failed. Please check your Supabase configuration.");
        } else if (pollsError.message?.includes('JWT') || pollsError.message?.includes('unauthorized')) {
          setError("Authentication error. Please check your Supabase API keys.");
        } else {
          setError("Failed to load polls. Please try again.");
        }
        return;
      }

      // Fetch government posts/announcements
      // Temporarily fall back to news if posts table doesn't exist
      let govPostsData = [];
      let govPostsError = null;

      try {
        const { data, error } = await supabase
          .from("posts")
          .select(
            `
            *,
            users!author_id (
              id,
              full_name,
              avatar_url,
              role
            )
          `
          )
          .eq("published", true)
          .eq("users.role", "government") // Only government posts
          .order("published_at", { ascending: false })
          .limit(10);

        govPostsData = data || [];
        govPostsError = error;
      } catch (err) {
        console.log("Posts table not found, using news fallback");
        // Fallback to news table for now
        const { data, error } = await supabase
          .from("news")
          .select(
            `
            *,
            users!author_id (
              id,
              full_name,
              avatar_url,
              role
            )
          `
          )
          .eq("published", true)
          .eq("users.role", "government")
          .order("published_at", { ascending: false })
          .limit(10);

        govPostsData = data || [];
        govPostsError = error;
      }

      if (govPostsError) {
        console.error("Error fetching government posts:", govPostsError);
        setError("Failed to load government announcements. Please try again.");
        return;
      }

      setPolls(pollsData || []);
      setGovernmentPosts(govPostsData || []);
    } catch (err) {
      console.error("Error fetching content:", err);
      setError("Failed to load content. Please check your connection.");
    } finally {
      setLoading(false);
      setRefreshing(false);
    }
  };

  const handleVote = async (pollId: string, optionIndex: number) => {
    if (!user) return;

    try {
      // Get the current poll
      const poll = polls.find((p) => p.id === pollId);
      if (!poll) return;

      // Check if user already voted
      if (poll.voted_by.includes(user.id)) {
        alert("You have already voted on this poll!");
        return;
      }

      // Update the poll with the vote
      const updatedOptions = [...poll.options];
      updatedOptions[optionIndex].votes += 1;

      const { error } = await supabase
        .from("polls")
        .update({
          options: updatedOptions,
          voted_by: [...poll.voted_by, user.id],
        })
        .eq("id", pollId);

      if (error) {
        console.error("Error voting:", error);
        alert("Failed to submit vote. Please try again.");
        return;
      }

      // Create notification for the poll creator (if it's not the same user)
      if (poll.creator_id && poll.creator_id !== user.id) {
        await createPollVoteNotification(poll.creator_id, poll.title, pollId);
      }

      // Update local state
      setPolls((prev) =>
        prev.map((p) =>
          p.id === pollId
            ? {
                ...p,
                options: updatedOptions,
                voted_by: [...p.voted_by, user.id],
              }
            : p
        )
      );
    } catch (err) {
      console.error("Error voting:", err);
      alert("Failed to submit vote. Please try again.");
    }
  };

  const handleLike = async (postId: string) => {
    if (!user) {
      alert("Please log in to like posts");
      return;
    }

    try {
      // Get the current post item
      const post = governmentPosts.find((n) => n.id === postId);
      if (!post) return;

      // Check if user already liked
      const hasLiked = post.liked_by.includes(user.id);

      // Use the database function for consistent like handling
      const { error } = await supabase.rpc("like_news", {
        news_id: postId,
      });

      if (error) {
        console.error("Error updating like:", error);
        alert("Failed to update like. Please try again.");
        return;
      }

      // Calculate updated values based on previous state
      const updatedLikedBy = hasLiked
        ? post.liked_by.filter((id) => id !== user.id)
        : [...post.liked_by, user.id];

      const updatedLikes = hasLiked ? post.likes - 1 : post.likes + 1;

      // Update local state
      setGovernmentPosts((prev) =>
        prev.map((n) =>
          n.id === postId
            ? {
                ...n,
                likes: updatedLikes,
                liked_by: updatedLikedBy,
              }
            : n
        )
      );
    } catch (err) {
      console.error("Error liking post:", err);
      alert("Failed to update like. Please try again.");
    }
  };

  useEffect(() => {
    fetchPolls();
  }, []);

  if (loading) {
    return <LoadingSpinner />;
  }

  const calculatePercentage = (votes: number, totalVotes: number) => {
    if (totalVotes === 0) return 0;
    return Math.round((votes / totalVotes) * 100);
  };

  // Combine and sort polls and government posts by date
  const combinedContent = [
    ...polls.map((poll) => ({
      ...poll,
      type: "poll",
      date: new Date(poll.created_at),
    })),
    ...governmentPosts.map((post) => ({
      ...post,
      type: "post",
      date: new Date(post.published_at || post.created_at),
    })),
  ].sort((a, b) => b.date.getTime() - a.date.getTime());

  return (
    <div className="w-full">
      {/* Configuration Status Check */}
      <ConfigurationStatus />
      
      {/* Header */}
      <div className="sticky top-16 md:top-0 bg-white border-b border-gray-200 z-10 md:hidden">
        <div className="px-4 py-3 flex items-center justify-between">
          <div>
            <h1 className="text-xl font-bold text-gray-900">
              Polls & Announcements
            </h1>
            <p className="text-sm text-gray-600">
              Vote on polls and see government updates
            </p>
          </div>
          <button
            onClick={() => fetchPolls(true)}
            disabled={refreshing}
            className={`p-2 rounded-full transition-colors ${
              refreshing
                ? "text-gray-400 cursor-not-allowed"
                : "text-gray-600 hover:text-gray-900 hover:bg-gray-100"
            }`}
            title="Refresh content"
          >
            <RefreshCw size={20} className={refreshing ? "animate-spin" : ""} />
          </button>
        </div>
      </div>

      {/* Desktop Header */}
      <div className="hidden md:block mb-8">
        <h1 className="text-2xl font-bold text-gray-900 mb-2">
          Polls & Government Announcements
        </h1>
        <p className="text-gray-600">
          Participate in community decision-making and stay updated
        </p>
      </div>

      {/* Error Message */}
      {error && (
        <div className="mx-4 mb-4 p-4 bg-red-50 border border-red-200 rounded-lg">
          <p className="text-red-700 text-sm">{error}</p>
          <button
            onClick={() => fetchPolls()}
            className="mt-2 text-red-600 text-sm underline hover:text-red-800"
          >
            Try again
          </button>
        </div>
      )}

      {/* Content List */}
      <div className="space-y-0 md:space-y-6">
        {combinedContent.length === 0 && !error ? (
          <div className="text-center py-16">
            <div className="w-20 h-20 mx-auto mb-6 bg-gray-100 rounded-full flex items-center justify-center">
              <BarChart3 className="w-10 h-10 text-gray-400" />
            </div>
            <h3 className="text-xl font-semibold text-gray-900 mb-2">
              No content available
            </h3>
            <p className="text-gray-500 max-w-sm mx-auto">
              Check back later for polls and government announcements
            </p>
          </div>
        ) : (
          combinedContent.map((item) => {
            if (item.type === "poll") {
              const poll = item as Poll & { type: string; date: Date };
              const totalVotes = poll.options.reduce(
                (sum, option) => sum + (option.votes || 0),
                0
              );
              const hasVoted = user && poll.voted_by.includes(user.id);
              const isExpired = new Date(poll.end_date) < new Date();

              return (
                <div
                  key={`poll-${poll.id}`}
                  className="bg-white border-b border-gray-200 md:border md:rounded-lg overflow-hidden"
                >
                  {/* Poll Header */}
                  <div className="flex items-center space-x-3 p-3 md:p-4 border-b border-gray-100">
                    <div className="w-8 h-8 md:w-10 md:h-10 bg-gradient-to-r from-purple-500 to-pink-500 rounded-full flex items-center justify-center flex-shrink-0">
                      <span className="text-white font-medium text-xs md:text-sm">
                        {poll.creator?.full_name?.charAt(0).toUpperCase() ||
                          "G"}
                      </span>
                    </div>
                    <div className="flex-1 min-w-0">
                      <div className="flex items-center space-x-2">
                        <h3 className="font-medium text-gray-900 text-sm md:text-base truncate">
                          {poll.creator?.full_name || "Government Official"}
                        </h3>
                        <span className="px-2 py-1 bg-purple-100 text-purple-800 text-xs font-medium rounded-full flex-shrink-0">
                          Poll
                        </span>
                      </div>
                      <div className="flex items-center text-xs md:text-sm text-gray-500 mt-0.5">
                        <Calendar size={10} className="mr-1 md:hidden" />
                        <Calendar size={12} className="mr-1 hidden md:inline" />
                        <span className="truncate">
                          Ends {formatRelativeTime(poll.end_date)}
                        </span>
                      </div>
                    </div>
                    <div className="text-right flex-shrink-0">
                      <div className="flex items-center text-xs md:text-sm text-gray-500">
                        <Users size={12} className="mr-1 md:hidden" />
                        <Users size={14} className="mr-1 hidden md:inline" />
                        <span>{totalVotes} votes</span>
                      </div>
                    </div>
                  </div>

                  {/* Poll Content */}
                  <div className="p-3 md:p-4">
                    <h2 className="text-base md:text-lg font-semibold text-gray-900 mb-2">
                      {poll.title}
                    </h2>
                    {poll.description && (
                      <p className="text-sm md:text-base text-gray-700 mb-4">
                        {poll.description}
                      </p>
                    )}

                    {/* Poll Options */}
                    <div className="space-y-2 md:space-y-3">
                      {poll.options.map((option, index) => {
                        const percentage = calculatePercentage(
                          option.votes || 0,
                          totalVotes
                        );

                        return (
                          <div key={index} className="relative">
                            <button
                              onClick={() => handleVote(poll.id, index)}
                              disabled={hasVoted || isExpired}
                              className={`w-full text-left p-2 md:p-3 rounded-lg border transition-all ${
                                hasVoted || isExpired
                                  ? "cursor-not-allowed border-gray-200 bg-gray-50"
                                  : "hover:border-purple-300 hover:bg-purple-50 border-gray-200"
                              }`}
                            >
                              <div className="flex items-center justify-between mb-1">
                                <span className="font-medium text-gray-900 text-sm md:text-base pr-2">
                                  {option.text || `Option ${index + 1}`}
                                </span>
                                {(hasVoted || isExpired) && (
                                  <span className="text-xs md:text-sm font-medium text-purple-600 flex-shrink-0">
                                    {percentage}%
                                  </span>
                                )}
                              </div>

                              {(hasVoted || isExpired) && (
                                <>
                                  <div className="w-full bg-gray-200 rounded-full h-1.5 md:h-2">
                                    <div
                                      className="bg-purple-500 h-1.5 md:h-2 rounded-full transition-all duration-500"
                                      style={{ width: `${percentage}%` }}
                                    ></div>
                                  </div>
                                  <div className="flex items-center justify-between mt-1">
                                    <span className="text-xs text-gray-500">
                                      {option.votes || 0} votes
                                    </span>
                                  </div>
                                </>
                              )}
                            </button>
                          </div>
                        );
                      })}
                    </div>

                    {/* Poll Status */}
                    <div className="mt-3 md:mt-4 pt-3 border-t border-gray-100">
                      <div className="flex items-center justify-between text-xs md:text-sm">
                        <span className="text-gray-500">
                          {hasVoted
                            ? "✓ You voted"
                            : isExpired
                              ? "Poll ended"
                              : "Tap to vote"}
                        </span>
                        <span
                          className={`px-2 py-1 rounded-full text-xs font-medium ${
                            isExpired
                              ? "bg-gray-100 text-gray-600"
                              : "bg-green-100 text-green-600"
                          }`}
                        >
                          {isExpired ? "Closed" : "Active"}
                        </span>
                      </div>
                    </div>
                  </div>
                </div>
              );
            } else {
              // Render government posts
              const post = item as Post & { type: string; date: Date };
              return (
                <div
                  key={`post-${post.id}`}
                  className="bg-white border-b border-gray-200 md:border md:rounded-lg overflow-hidden"
                >
                  {/* Post Header */}
                  <div className="flex items-center space-x-3 p-3 md:p-4 border-b border-gray-100">
                    <div className="w-8 h-8 md:w-10 md:h-10 bg-gradient-to-r from-blue-500 to-indigo-500 rounded-full flex items-center justify-center flex-shrink-0">
                      <span className="text-white font-medium text-xs md:text-sm">
                        {post.author?.full_name?.charAt(0).toUpperCase() || "G"}
                      </span>
                    </div>
                    <div className="flex-1 min-w-0">
                      <div className="flex items-center space-x-2">
                        <h3 className="font-medium text-gray-900 text-sm md:text-base truncate">
                          {post.author?.full_name || "Government Official"}
                        </h3>
                        <span className="px-2 py-1 bg-blue-100 text-blue-800 text-xs font-medium rounded-full flex-shrink-0">
                          Announcement
                        </span>
                      </div>
                      <div className="flex items-center text-xs md:text-sm text-gray-500 mt-0.5">
                        <Calendar size={10} className="mr-1 md:hidden" />
                        <Calendar size={12} className="mr-1 hidden md:inline" />
                        <span className="truncate">
                          {formatRelativeTime(
                            post.published_at || post.created_at
                          )}
                        </span>
                      </div>
                    </div>
                    <div className="text-right flex-shrink-0">
                      <div className="flex items-center text-xs md:text-sm text-gray-500">
                        <Eye size={12} className="mr-1 md:hidden" />
                        <Eye size={14} className="mr-1 hidden md:inline" />
                        <span>{post.views || 0} views</span>
                      </div>
                    </div>
                  </div>

                  {/* Post Content */}
                  <div className="p-3 md:p-4">
                    <h2 className="text-base md:text-lg font-semibold text-gray-900 mb-2">
                      {post.title}
                    </h2>
                    <p className="text-sm md:text-base text-gray-700 mb-4 line-clamp-3">
                      {post.content}
                    </p>

                    {/* Post Image */}
                    {post.image_url && (
                      <div className="mb-4">
                        <img
                          src={post.image_url}
                          alt={post.title}
                          className="w-full h-40 md:h-48 object-cover rounded-lg"
                        />
                      </div>
                    )}

                    {/* Post Category & Priority */}
                    <div className="flex flex-col space-y-3 md:flex-row md:items-center md:justify-between md:space-y-0">
                      <div className="flex items-center flex-wrap gap-2">
                        <span
                          className={`px-2 py-1 rounded-full text-xs font-medium ${
                            post.category === "emergency"
                              ? "bg-red-100 text-red-800"
                              : post.category === "development"
                                ? "bg-green-100 text-green-800"
                                : post.category === "services"
                                  ? "bg-blue-100 text-blue-800"
                                  : "bg-gray-100 text-gray-800"
                          }`}
                        >
                          {post.category}
                        </span>
                        {post.priority === "high" && (
                          <span className="px-2 py-1 bg-orange-100 text-orange-800 text-xs font-medium rounded-full">
                            High Priority
                          </span>
                        )}
                      </div>
                      <div className="flex items-center justify-center md:justify-end">
                        <button
                          onClick={() => handleLike(post.id)}
                          className={`flex items-center space-x-1 hover:text-red-500 transition-colors p-2 rounded-lg ${
                            user && post.liked_by.includes(user.id)
                              ? "text-red-500 bg-red-50"
                              : "text-gray-500 hover:bg-gray-50"
                          }`}
                        >
                          <Heart
                            size={14}
                            className={
                              user && post.liked_by.includes(user.id)
                                ? "fill-current"
                                : ""
                            }
                          />
                          <span className="text-xs md:text-sm font-medium">
                            {post.likes} likes
                          </span>
                        </button>
                      </div>
                    </div>
                  </div>
                </div>
              );
            }
          })
        )}
      </div>

      {/* Load more */}
      {combinedContent.length > 0 && (
        <div className="flex justify-center py-8">
          <button
            onClick={() => fetchPolls()}
            className="text-gray-500 hover:text-gray-700 text-sm font-medium transition-colors"
          >
            Load more content
          </button>
        </div>
      )}
    </div>
  );
};

export default Polls;<|MERGE_RESOLUTION|>--- conflicted
+++ resolved
@@ -3,11 +3,8 @@
 import { Poll, Post } from "../types";
 import { useAuth } from "../hooks/useAuth";
 import LoadingSpinner from "../components/LoadingSpinner";
-<<<<<<< HEAD
 import { ConfigurationStatus } from "../components/ConfigurationStatus";
-=======
 import { createPollVoteNotification } from "../lib/notificationUtils";
->>>>>>> 2299bccd
 import {
   Calendar,
   Users,
