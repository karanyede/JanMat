--- conflicted
+++ resolved
@@ -568,12 +568,7 @@
                       <span>{formatRelativeTime(issue.created_at)}</span>
                       <span>👍 {issue.upvotes}</span>
                     </div>
-<<<<<<< HEAD
-                    
-=======
-
-                    {/* Solve Problem - View Location Button - Available for Everyone */}
->>>>>>> 2299bccd
+
                     {/* Solve Problem - View Location Button - ONLY for Government Officials and only if location is available */}
                     {userProfile?.role === "government" &&
                       issue.latitude &&
